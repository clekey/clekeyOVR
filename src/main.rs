#[macro_use]
mod utils;
mod config;
mod global;
mod graphics;
mod input_method;
mod os;
mod ovr_controller;
mod resources;

use crate::config::{load_config, CleKeyConfig, UIMode};
use crate::input_method::{CleKeyButton, CleKeyInputTable, HardKeyButton, InputNextAction};
use crate::ovr_controller::{ActionSetKind, ButtonKind, OVRController, OverlayPlane};
use gl::types::GLuint;
use glam::Vec2;
use glfw::{Context, OpenGlProfileHint, WindowHint};
use log::info;
use skia_safe::font_style::{Slant, Weight, Width};
use skia_safe::gpu::gl::TextureInfo;
use skia_safe::gpu::{BackendTexture, Mipmapped, SurfaceOrigin};
use skia_safe::textlayout::FontCollection;
use skia_safe::{gpu, AlphaType, ColorType, FontMgr, FontStyle, Image, Surface};
#[cfg(feature = "debug_window")]
use skia_safe::{gpu::BackendRenderTarget, Rect, SamplingOptions};
use std::collections::VecDeque;
use std::ptr::null;
use std::rc::Rc;
use std::time::Instant;

const WINDOW_HEIGHT: i32 = 1024;
const WINDOW_WIDTH: i32 = 1024;

#[derive(Copy, Clone, Eq, PartialEq, Hash)]
pub enum LeftRight {
    Left = 0,
    Right = 1,
}

fn main() {
    simple_logger::init().unwrap();
    info!("clekeyOVR version {}", env!("CARGO_PKG_VERSION"));
    info!("features: ");
    macro_rules! feature_log {
        ($feat: literal) => {
            info!(
                "  {}: {}",
                $feat,
                if cfg!(feature = $feat) {
                    "enabled"
                } else {
                    "disabled"
                }
            );
        };
    }
    feature_log!("openvr");
    feature_log!("debug_window");
    feature_log!("debug_control");

    // resource initialization
    resources::init();
    // glfw initialization
    let mut glfw = glfw::init(glfw::FAIL_ON_ERRORS).unwrap();
    glfw.window_hint(WindowHint::DoubleBuffer(true));
    glfw.window_hint(WindowHint::ContextVersionMajor(4));
    glfw.window_hint(WindowHint::ContextVersionMinor(1));
    glfw.window_hint(WindowHint::OpenGlProfile(OpenGlProfileHint::Core));
    glfw.window_hint(WindowHint::OpenGlForwardCompat(true));
    glfw.window_hint(WindowHint::Resizable(false));
    glfw.window_hint(WindowHint::CocoaRetinaFramebuffer(false));
    glfw.window_hint(WindowHint::Visible(cfg!(feature = "debug_window")));

    let (mut window, events) = glfw
        .create_window(
            WINDOW_WIDTH as _,
            WINDOW_HEIGHT as _,
            "clekeyOVR",
            glfw::WindowMode::Windowed,
        )
        .expect("window creation");
    #[cfg(feature = "debug_control")]
    {
        window.set_key_polling(true);
    }
    window.make_current();

    // gl crate initialization
    gl::load_with(|s| glfw.get_proc_address_raw(s));

    let mut skia_ctx = gpu::DirectContext::new_gl(None, None).expect("skia gpu context creation");

    // debug block
    #[cfg(feature = "debug_window")]
    let mut window_surface = {
        window.make_current();
        // init gl context here
        let fbi;
        unsafe {
            gl::Viewport(0, 0, WINDOW_WIDTH, WINDOW_HEIGHT);
            gl::ClearColor(1.0, 1.0, 1.0, 1.0);
            let mut fboid: u32 = 0;
            gl::GetIntegerv(gl::FRAMEBUFFER_BINDING, &mut fboid as *mut u32 as *mut i32);
            fbi = gpu::gl::FramebufferInfo {
                fboid,
                format: gl::RGBA8,
            };
        }
        let target = BackendRenderTarget::new_gl((WINDOW_WIDTH, WINDOW_HEIGHT), None, 8, fbi);
        Surface::from_backend_render_target(
            &mut skia_ctx,
            &target,
            SurfaceOrigin::BottomLeft,
            ColorType::RGBA8888,
            None,
            None,
        )
        .expect("skia debug sufface creation")
    };

    // openvr initialization

    let mut config = CleKeyConfig::default();

    load_config(&mut config);

    let ovr_controller = OVRController::new(".".as_ref()).expect("ovr controller");
    ovr_controller
        .load_config(&config)
        .expect("loading config on ovr");

    let mut kbd = KeyboardManager::new(&ovr_controller, &config);

    let mut app = Application {
        ovr_controller: &ovr_controller,
        keyboard: &mut kbd,
        #[cfg(feature = "openvr")]
        status: Rc::new(Waiting),
        #[cfg(not(feature = "openvr"))]
        status: Rc::new(Inputting),
        config: &config,
        surfaces: Surfaces {
            left_ring: create_surface(&mut skia_ctx.clone().into(), WINDOW_WIDTH, WINDOW_HEIGHT),
            right_ring: create_surface(&mut skia_ctx.clone().into(), WINDOW_WIDTH, WINDOW_HEIGHT),
            center_field: create_surface(
                &mut skia_ctx.clone().into(),
                WINDOW_WIDTH,
                WINDOW_HEIGHT / 2,
            ),
        },
    };

    let font_mgr = FontMgr::new();
    let mut fonts = FontCollection::new();
    let mut font_families = Vec::new();

    for e in global::get_resources_dir()
        .join("fonts")
        .read_dir()
        .expect("read dir")
    {
        let e = e.expect("read dir");
        if e.path().extension() == Some("otf".as_ref())
            || e.path().extension() == Some("ttf".as_ref())
        {
            let face = font_mgr
                .new_from_data(&std::fs::read(e.path()).expect("read data"), None)
                .expect("new from data");
            font_families.push(face.family_name());
            println!("loaded: {:?}", face);
        }
    }
    println!("font_families: {:?}", font_families);

    // TODO: find way to use Noto Sans in rendering instead of system fonts
    fonts.set_default_font_manager(Some(font_mgr), None);
    println!(
        "find_typefaces: {:?}",
        fonts.find_typefaces(
            &font_families,
            FontStyle::new(Weight::MEDIUM, Width::NORMAL, Slant::Upright)
        )
    );

    // gl initialiation

    app.set_default_renderers();

    //frame.clear_color();

    while !window.should_close() {
        glfw.poll_events();
        for (_, _event) in glfw::flush_messages(&events) {
            #[cfg(feature = "debug_control")]
            ovr_controller.accept_debug_control(_event);
        }

        // TODO: openvr tick

        app.status.clone().tick(&mut app);

<<<<<<< HEAD
        ovr_controller.draw_if_visible(LeftRight::Left.into(), || {
            let surface = &app.surfaces.left_ring;
            (surface.renderer)(surface.surface.clone(), &app, &fonts, &font_families);
            surface.gl_tex_id
        });

        ovr_controller.draw_if_visible(LeftRight::Right.into(), || {
            let surface = &app.surfaces.right_ring;
            (surface.renderer)(surface.surface.clone(), &app, &fonts, &font_families);
            surface.gl_tex_id
        });

        ovr_controller.draw_if_visible(OverlayPlane::Center, || {
            let surface = &app.surfaces.center_field;
            (surface.renderer)(surface.surface.clone(), &app, &fonts, &font_families);
            surface.gl_tex_id
        });
=======
        match config.ui_mode {
            UIMode::TwoRing => {
                ovr_controller.draw_if_visible(LeftRight::Left.into(), || {
                    draw_ring(
                        &app.keyboard.status,
                        LeftRight::Left,
                        true,
                        &config.two_ring.left_ring,
                        &fonts,
                        &font_families,
                        &mut left_ring.surface,
                    );
                    left_ring.surface.flush();
                    left_ring.gl_tex_id
                });

                ovr_controller.draw_if_visible(LeftRight::Right.into(), || {
                    draw_ring(
                        &app.keyboard.status,
                        LeftRight::Right,
                        false,
                        &config.two_ring.right_ring,
                        &fonts,
                        &font_families,
                        &mut right_ring.surface,
                    );
                    right_ring.surface.flush();
                    right_ring.gl_tex_id
                });

                ovr_controller.draw_if_visible(OverlayPlane::Center, || {
                    draw_center(
                        &app.keyboard.status,
                        &config.two_ring.completion,
                        &fonts,
                        &font_families,
                        &mut center_field.surface,
                    );
                    center_field.gl_tex_id
                });
            }
            UIMode::OneRing => {
                ovr_controller.draw_if_visible(LeftRight::Left.into(), || {
                    draw_ring(
                        &app.keyboard.status,
                        LeftRight::Left,
                        true,
                        &config.one_ring.ring,
                        &fonts,
                        &font_families,
                        &mut left_ring.surface,
                    );
                    left_ring.surface.flush();
                    left_ring.gl_tex_id
                });

                ovr_controller.draw_if_visible(OverlayPlane::Center, || {
                    draw_center(
                        &app.keyboard.status,
                        &config.one_ring.completion,
                        &fonts,
                        &font_families,
                        &mut center_field.surface,
                    );
                    center_field.gl_tex_id
                });
            }
        }
>>>>>>> 04a08d28

        #[cfg(feature = "debug_window")]
        {
            let canvas = window_surface.canvas();
            let width = WINDOW_WIDTH as f32;
            let half_width = width / 2.0;
            canvas
                .draw_image_rect_with_sampling_options(
                    &app.surfaces.left_ring.image,
                    None,
                    Rect::from_xywh(0.0, 0.0, half_width, half_width),
                    SamplingOptions::default(),
                    &Default::default(),
                )
                .draw_image_rect_with_sampling_options(
                    &app.surfaces.right_ring.image,
                    None,
                    Rect::from_xywh(half_width, 0.0, half_width, half_width),
                    SamplingOptions::default(),
                    &Default::default(),
                )
                .draw_image_rect_with_sampling_options(
                    &app.surfaces.center_field.image,
                    None,
                    Rect::from_xywh(0.0, half_width, width, half_width),
                    SamplingOptions::default(),
                    &Default::default(),
                );
            window_surface.flush();
        }

        #[cfg(feature = "debug_window")]
        window.swap_buffers();
    }
    println!("Hello, world!");
}

struct Application<'a> {
    ovr_controller: &'a OVRController,
    keyboard: &'a mut KeyboardManager<'a>,
    status: Rc<dyn ApplicationStatus>,
    config: &'a CleKeyConfig,
    surfaces: Surfaces,
}

impl<'a> Application<'a> {
    pub(crate) fn set_default_renderers(&mut self) {
        match self.config.ui_mode {
            UIMode::TwoRing => {
                self.surfaces.left_ring.renderer = renderer_fn::left_ring_renderer;
                self.surfaces.right_ring.renderer = renderer_fn::right_ring_renderer;
                self.surfaces.center_field.renderer = renderer_fn::center_field_renderer;
            }
            UIMode::OneRing => {
                self.surfaces.left_ring.renderer = renderer_fn::left_ring_renderer;
                self.surfaces.right_ring.renderer = renderer_fn::nop_renderer;
                self.surfaces.center_field.renderer = renderer_fn::center_field_renderer;
            }
        }
    }
}

struct Surfaces {
    left_ring: SurfaceInfo,
    right_ring: SurfaceInfo,
    center_field: SurfaceInfo,
}

trait ApplicationStatus {
    fn tick(&self, app: &mut Application);
}

struct Waiting;

impl ApplicationStatus for Waiting {
    fn tick(&self, app: &mut Application) {
        app.ovr_controller
            .set_active_action_set([ActionSetKind::Waiting]);

        app.ovr_controller.hide_all_overlay();

        if app.ovr_controller.click_started(HardKeyButton::CloseButton) {
            app.status = Rc::new(Inputting);
        }
    }
}

struct Inputting;

impl ApplicationStatus for Inputting {
    fn tick(&self, app: &mut Application) {
        app.ovr_controller.set_active_action_set([
            ActionSetKind::Suspender,
            ActionSetKind::Input,
            ActionSetKind::Waiting,
        ]);
        app.ovr_controller.update_status(&mut app.keyboard.status);

        match app.config.ui_mode {
            UIMode::TwoRing => {
                app.ovr_controller.show_overlay(OverlayPlane::Left);
                app.ovr_controller.show_overlay(OverlayPlane::Right);
            }
            UIMode::OneRing => {
                app.ovr_controller.show_overlay(OverlayPlane::Left);
            }
        }
        if !app.keyboard.status.buffer.is_empty() {
            app.ovr_controller.show_overlay(OverlayPlane::Center);
        } else {
            app.ovr_controller.hide_overlay(OverlayPlane::Center);
        }

        if app.keyboard.tick() {
            app.status = Rc::new(Waiting);
        }

        if app.ovr_controller.button_status(ButtonKind::SuspendInput) {
            app.status = Rc::new(Suspending)
        }
    }
}

struct Suspending;

impl ApplicationStatus for Suspending {
    fn tick(&self, app: &mut Application) {
        app.ovr_controller
            .set_active_action_set([ActionSetKind::Suspender]);
        app.ovr_controller.hide_all_overlay();
        if !app.ovr_controller.button_status(ButtonKind::SuspendInput) {
            app.status = Rc::new(Inputting)
        }
    }
}

struct SurfaceInfo {
    gl_tex_id: GLuint,
    surface: Surface,
    image: Image,
    renderer:
        fn(Surface, app: &Application, fonts: &FontCollection, font_families: &[String]) -> (),
}

mod renderer_fn {
    use super::*;
    use crate::graphics::{draw_center, draw_ring};

    pub(crate) fn nop_renderer(_: Surface, _: &Application, _: &FontCollection, _: &[String]) {}

    pub(crate) fn left_ring_renderer(
        mut surface: Surface,
        app: &Application,
        fonts: &FontCollection,
        families: &[String],
    ) {
        draw_ring::<true, true>(
            &app.keyboard.status,
            &app.config.two_ring.left_ring,
            fonts,
            families,
            &mut surface,
        );
    }

    pub(crate) fn right_ring_renderer(
        mut surface: Surface,
        app: &Application,
        fonts: &FontCollection,
        families: &[String],
    ) {
        draw_ring::<false, false>(
            &app.keyboard.status,
            &app.config.two_ring.left_ring,
            fonts,
            families,
            &mut surface,
        );
    }

    pub(crate) fn center_field_renderer(
        mut surface: Surface,
        app: &Application,
        fonts: &FontCollection,
        families: &[String],
    ) {
        draw_center(
            &app.keyboard.status,
            &app.config.two_ring.completion,
            fonts,
            &families,
            &mut surface,
        );
    }
}

fn create_surface(context: &mut gpu::RecordingContext, width: i32, height: i32) -> SurfaceInfo {
    let mut gl_tex_id = 0;
    unsafe {
        gl::GenTextures(1, &mut gl_tex_id);
        gl::BindTexture(gl::TEXTURE_2D, gl_tex_id);
        gl::TexImage2D(
            gl::TEXTURE_2D,
            0,
            gl::RGBA8 as _,
            width,
            height,
            0,
            gl::RGBA,
            gl::UNSIGNED_BYTE,
            null(),
        );
        gl::TexParameteri(gl::TEXTURE_2D, gl::TEXTURE_MAG_FILTER, gl::LINEAR as _);
        gl::TexParameteri(gl::TEXTURE_2D, gl::TEXTURE_MIN_FILTER, gl::LINEAR as _);
    }

    let backend_texture = unsafe {
        BackendTexture::new_gl(
            (width, height),
            Mipmapped::No,
            TextureInfo {
                target: gl::TEXTURE_2D,
                format: gl::RGBA8,
                id: gl_tex_id,
            },
        )
    };
    let surface = Surface::from_backend_texture(
        context,
        &backend_texture,
        SurfaceOrigin::BottomLeft,
        None,
        ColorType::RGBA8888,
        None,
        None,
    )
    .expect("creating surface");
    let image = Image::from_texture(
        context,
        &backend_texture,
        SurfaceOrigin::BottomLeft,
        ColorType::RGBA8888,
        AlphaType::Opaque,
        None,
    )
    .expect("image creation");

    SurfaceInfo {
        gl_tex_id,
        surface,
        image,
        renderer: |_, _, _, _| (),
    }
}

pub struct HandInfo {
    stick: Vec2,
    selection: i8,
    selection_old: i8,

    clicking: bool,
    clicking_old: bool,
}

impl HandInfo {
    pub(crate) fn selection_changed(&self) -> bool {
        self.selection != self.selection_old
    }
}

impl HandInfo {
    pub fn new() -> Self {
        Self {
            stick: Vec2::new(0.0, 0.0),
            selection: -1,
            selection_old: -1,
            clicking: false,
            clicking_old: false,
        }
    }
}

pub struct KeyboardStatus {
    left: HandInfo,
    right: HandInfo,
    method: CleKeyInputTable<'static>,
    button_idx: usize,
    buffer: String,
    closing: bool,
    candidates: Vec<HenkanCandidate>,
    candidates_idx: usize,
}

pub struct HenkanCandidate {
    candidates: Vec<String>,
    index: usize,
}

impl KeyboardStatus {
    pub(crate) fn is_selecting(&self) -> bool {
        self.left.selection != -1 && self.right.selection != -1
    }

    pub(crate) fn click_started(&self) -> bool {
        // prev: both not clicking
        // now: either clicking
        (!self.left.clicking_old && !self.right.clicking_old)
            && (self.left.clicking || self.right.clicking)
    }

    pub(crate) fn click_stopped(&self) -> bool {
        // prev: either clicking
        // now: both not clicking
        (self.left.clicking_old || self.right.clicking_old)
            && (!self.left.clicking && !self.right.clicking)
    }

    pub(crate) fn selection_changed(&self) -> bool {
        self.left.selection_changed() || self.right.selection_changed()
    }

    pub(crate) fn clicking(&self) -> bool {
        self.left.clicking || self.right.clicking
    }

    pub(crate) fn selecting_button(&self) -> Option<CleKeyButton<'static>> {
        if self.is_selecting() {
            Some(self.method.table[(self.left.selection * 8 + self.right.selection) as usize])
        } else {
            None
        }
    }
}

impl KeyboardStatus {
    pub fn get_selecting(&self, lr: LeftRight) -> (i8, i8) {
        match lr {
            LeftRight::Left => (self.left.selection, self.right.selection),
            LeftRight::Right => (self.right.selection, self.left.selection),
        }
    }

    fn stick_pos(&self, lr: LeftRight) -> Vec2 {
        match lr {
            LeftRight::Left => self.left.stick,
            LeftRight::Right => self.right.stick,
        }
    }
}

struct KeyboardManager<'ovr> {
    ovr_controller: &'ovr OVRController,
    sign_input: &'static CleKeyInputTable<'static>,
    methods: VecDeque<&'static CleKeyInputTable<'static>>,
    is_sign: bool,
    status: KeyboardStatus,
    click_started: Instant,
    config: &'ovr CleKeyConfig,
}

impl<'ovr> KeyboardManager<'ovr> {
    pub fn new(ovr: &'ovr OVRController, config: &'ovr CleKeyConfig) -> Self {
        use input_method::*;
        let mut result = Self {
            ovr_controller: ovr,
            sign_input: SIGNS_TABLE,
            methods: VecDeque::from([JAPANESE_INPUT, ENGLISH_TABLE]),
            is_sign: false,
            status: KeyboardStatus {
                left: HandInfo::new(),
                right: HandInfo::new(),
                method: CleKeyInputTable {
                    starts_ime: false,
                    table: [CleKeyButton::empty(); 8 * 8],
                },
                button_idx: 0,
                buffer: String::new(),
                closing: false,
                candidates: vec![],
                candidates_idx: 0,
            },
            click_started: Instant::now(),
            config,
        };

        result.set_plane(result.methods.front().unwrap());

        result
    }

    pub(crate) fn tick(&mut self) -> bool {
        if let Some(button) = self.status.selecting_button() {
            if self.status.click_started() || self.status.selection_changed() {
                self.click_started = Instant::now();
                self.status.button_idx = 0
            } else if self.status.clicking() {
                if button.0.len() != 0 {
                    let dur = Instant::now().duration_since(self.click_started);
                    let millis = dur.as_millis();
                    println!("since: {}, {:?}", millis, self.click_started);
                    self.status.button_idx =
                        (((millis + self.config.click.offset) / self.config.click.length)
                            % button.0.len() as u128) as usize;
                } else {
                    self.status.button_idx = 0;
                }
            } else if self.status.click_stopped() {
                if let Some(action) = button.0.get(self.status.button_idx).map(|x| &x.action) {
                    self.do_input_action(action)
                }
                self.status.button_idx = 0;
            }
        }

        for x in HardKeyButton::VALUES {
            if self.ovr_controller.click_started(x) {
                match x {
                    HardKeyButton::CloseButton => return true,
                    #[allow(unreachable_patterns)]
                    _ => {
                        todo!()
                        //let action = self.status.method.on_hard_input(x);
                        //self.do_input_action(action)
                    }
                }
            }
        }
        return false;
    }

    fn do_input_action(&mut self, action: &InputNextAction) {
        match action {
            InputNextAction::EnterChar(c) => {
                if self.status.method.starts_ime || !self.status.buffer.is_empty() {
                    self.status.buffer.push(*c);
                    self.set_inputting_table();
                } else {
                    os::enter_char(*c)
                }
            }
            InputNextAction::Extra(f) => f(&mut self.status),
            InputNextAction::Intrinsic(f) => f(self),
        }
    }

    fn move_to_next_plane(&mut self) {
        self.is_sign = false;
        // rotate
        self.methods.rotate_left(1);
        // and clear
        self.set_plane(self.methods.front().unwrap());
    }

    fn swap_sign_plane(&mut self) {
        if self.is_sign {
            self.is_sign = false;
            self.set_plane(self.methods.front().unwrap());
        } else {
            self.is_sign = true;
            self.set_plane(self.sign_input);
        }
    }

    pub fn flush(&mut self) {
        let buffer = if self.status.candidates.is_empty() {
            std::mem::take(&mut self.status.buffer)
        } else {
            let mut builder = String::new();
            for x in &self.status.candidates {
                builder.push_str(&x.candidates[x.index]);
            }
            self.status.buffer.clear();
            self.status.candidates.clear();
            builder
        };
        self.set_inputted_table();
        if !buffer.is_empty() {
            os::copy_text_and_enter_paste_shortcut(&buffer);
        }
    }

    fn close_key(mgr: &mut KeyboardManager) {
        debug_assert!(mgr.status.buffer.is_empty());
        mgr.status.closing = true;
    }

    fn henkan_key(mgr: &mut KeyboardManager) {
        debug_assert!(!mgr.status.buffer.is_empty());
        // nop currently

        const QUERY: &percent_encoding::AsciiSet = &percent_encoding::CONTROLS
            .add(b' ')
            .add(b'"')
            .add(b'#')
            .add(b'<')
            .add(b'>');

        if let Some(response) = reqwest::blocking::get(format!(
            "https://www.google.com/transliterate?langpair=ja-Hira|ja&text={text}",
            text = percent_encoding::utf8_percent_encode(&mgr.status.buffer, QUERY)
        ))
        .and_then(|x| x.json::<Vec<(String, Vec<String>)>>())
        .ok()
        {
            mgr.status.candidates_idx = 0;
            mgr.status.candidates = response
                .into_iter()
                .map(|(_input, candidates)| HenkanCandidate {
                    candidates,
                    index: 0,
                })
                .collect();
        };
    }

    fn new_line_key(mgr: &mut KeyboardManager) {
        debug_assert!(mgr.status.buffer.is_empty());
        os::enter_enter();
    }

    fn kakutei_key(mgr: &mut KeyboardManager) {
        debug_assert!(!mgr.status.buffer.is_empty());
        mgr.flush()
    }

    fn backspace_key(mgr: &mut KeyboardManager) {
        if let Some(_) = mgr.status.buffer.pop() {
            if mgr.status.buffer.is_empty() {
                mgr.set_inputted_table();
            }
        } else {
            os::enter_backspace();
        }
    }

    fn space_key(mgr: &mut KeyboardManager) {
        if mgr.status.buffer.is_empty() {
            os::enter_char(' ');
        } else {
            mgr.status.buffer.push(' ');
        }
    }

    fn next_plane_key(mgr: &mut KeyboardManager) {
        mgr.move_to_next_plane()
    }

    fn sign_plane_key(mgr: &mut KeyboardManager) {
        mgr.swap_sign_plane()
    }
}

macro_rules! builtin_button {
    ($char: literal = $func: ident) => {
        CleKeyButton(&[CleKeyButtonAction {
            shows: $char,
            action: InputNextAction::Intrinsic(KeyboardManager::$func),
        }])
    };
}

impl<'ovr> KeyboardManager<'ovr> {
    fn set_plane(&mut self, table: &CleKeyInputTable<'static>) {
        use input_method::*;
        self.status.method.clone_from(table);

        self.status.method.table[6 * 8 + 6] = builtin_button!("⌫" = backspace_key);
        self.status.method.table[6 * 8 + 7] = builtin_button!("␣" = space_key);

        self.status.method.table[7 * 8 + 6] = builtin_button!("\u{1F310}" = next_plane_key); // 🌐
        self.status.method.table[7 * 8 + 7] = builtin_button!("#+=" = sign_plane_key);

        if self.status.buffer.is_empty() {
            self.set_inputted_table();
        } else {
            self.set_inputting_table();
        }
    }

    fn set_inputted_table(&mut self) {
        use input_method::*;
        self.status.method.table[5 * 8 + 6] = builtin_button!("Close" = close_key);
        self.status.method.table[5 * 8 + 7] = builtin_button!("⏎" = new_line_key);
    }

    fn set_inputting_table(&mut self) {
        use input_method::*;
        self.status.method.table[5 * 8 + 6] = builtin_button!("変換" = henkan_key);
        self.status.method.table[5 * 8 + 7] = builtin_button!("確定" = kakutei_key);
    }
}<|MERGE_RESOLUTION|>--- conflicted
+++ resolved
@@ -198,94 +198,26 @@
 
         app.status.clone().tick(&mut app);
 
-<<<<<<< HEAD
         ovr_controller.draw_if_visible(LeftRight::Left.into(), || {
             let surface = &app.surfaces.left_ring;
             (surface.renderer)(surface.surface.clone(), &app, &fonts, &font_families);
-            surface.gl_tex_id
+            app.surfaces.left_ring.surface.flush();
+            app.surfaces.left_ring.gl_tex_id
         });
 
         ovr_controller.draw_if_visible(LeftRight::Right.into(), || {
             let surface = &app.surfaces.right_ring;
             (surface.renderer)(surface.surface.clone(), &app, &fonts, &font_families);
-            surface.gl_tex_id
+            app.surfaces.right_ring.surface.flush();
+            app.surfaces.right_ring.gl_tex_id
         });
 
         ovr_controller.draw_if_visible(OverlayPlane::Center, || {
             let surface = &app.surfaces.center_field;
             (surface.renderer)(surface.surface.clone(), &app, &fonts, &font_families);
-            surface.gl_tex_id
+            app.surfaces.center_field.surface.flush();
+            app.surfaces.center_field.gl_tex_id
         });
-=======
-        match config.ui_mode {
-            UIMode::TwoRing => {
-                ovr_controller.draw_if_visible(LeftRight::Left.into(), || {
-                    draw_ring(
-                        &app.keyboard.status,
-                        LeftRight::Left,
-                        true,
-                        &config.two_ring.left_ring,
-                        &fonts,
-                        &font_families,
-                        &mut left_ring.surface,
-                    );
-                    left_ring.surface.flush();
-                    left_ring.gl_tex_id
-                });
-
-                ovr_controller.draw_if_visible(LeftRight::Right.into(), || {
-                    draw_ring(
-                        &app.keyboard.status,
-                        LeftRight::Right,
-                        false,
-                        &config.two_ring.right_ring,
-                        &fonts,
-                        &font_families,
-                        &mut right_ring.surface,
-                    );
-                    right_ring.surface.flush();
-                    right_ring.gl_tex_id
-                });
-
-                ovr_controller.draw_if_visible(OverlayPlane::Center, || {
-                    draw_center(
-                        &app.keyboard.status,
-                        &config.two_ring.completion,
-                        &fonts,
-                        &font_families,
-                        &mut center_field.surface,
-                    );
-                    center_field.gl_tex_id
-                });
-            }
-            UIMode::OneRing => {
-                ovr_controller.draw_if_visible(LeftRight::Left.into(), || {
-                    draw_ring(
-                        &app.keyboard.status,
-                        LeftRight::Left,
-                        true,
-                        &config.one_ring.ring,
-                        &fonts,
-                        &font_families,
-                        &mut left_ring.surface,
-                    );
-                    left_ring.surface.flush();
-                    left_ring.gl_tex_id
-                });
-
-                ovr_controller.draw_if_visible(OverlayPlane::Center, || {
-                    draw_center(
-                        &app.keyboard.status,
-                        &config.one_ring.completion,
-                        &fonts,
-                        &font_families,
-                        &mut center_field.surface,
-                    );
-                    center_field.gl_tex_id
-                });
-            }
-        }
->>>>>>> 04a08d28
 
         #[cfg(feature = "debug_window")]
         {
