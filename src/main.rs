--- conflicted
+++ resolved
@@ -6,11 +6,7 @@
 mod input_method;
 mod os;
 mod ovr_controller;
-<<<<<<< HEAD
-=======
-mod utils;
 mod resources;
->>>>>>> 35546331
 
 use crate::config::{load_config, CleKeyConfig};
 use crate::graphics::{draw_center, draw_ring};
